﻿<Project Sdk="Microsoft.NET.Sdk">

  <PropertyGroup>
    <OutputType>WinExe</OutputType>
    <TargetFramework>net10.0-windows10.0.22621.0</TargetFramework>
	<WindowsSdkPackageVersion>10.0.22621.41</WindowsSdkPackageVersion>
    <UseWPF>true</UseWPF>
    <Description>Demo app for GcLib library.</Description>
    <Copyright></Copyright>
    <Company>MySimLabs</Company>
    <Authors>David Bergström</Authors>
  </PropertyGroup>

  <PropertyGroup Condition="'$(Configuration)|$(Platform)'=='Debug|AnyCPU'">
    <PlatformTarget>x64</PlatformTarget>
    <DefineConstants>$(DefineConstants)TRACE</DefineConstants>
  </PropertyGroup>

  <PropertyGroup>
    <ProduceReferenceAssembly>true</ProduceReferenceAssembly>
    <Version>1.0.0</Version>
    <Deterministic>false</Deterministic>
    <ApplicationIcon>Resources\Images\GcLib_256x256.ico</ApplicationIcon>
    <PlatformTarget>x64</PlatformTarget>
    <AllowUnsafeBlocks>true</AllowUnsafeBlocks>
    <SupportedOSPlatformVersion>7.0</SupportedOSPlatformVersion>
  </PropertyGroup>

  <PropertyGroup Condition="'$(Configuration)|$(Platform)'=='Release|AnyCPU'">
    <DefineConstants>$(DefineConstants)TRACE</DefineConstants>
    <Optimize>True</Optimize>
  </PropertyGroup>

  <ItemGroup>
    <None Remove="Resources\Images\logo_296x296.png" />
    <None Remove="Resources\Images\Resources\Splash.png" />
  </ItemGroup>

  <ItemGroup>
    <PackageReference Include="CommunityToolkit.HighPerformance" Version="8.4.0" />
    <PackageReference Include="CommunityToolkit.Mvvm" Version="8.4.0" />
    <PackageReference Include="MahApps.Metro" Version="2.4.11" />
    <PackageReference Include="MahApps.Metro.IconPacks" Version="6.2.1" />
    <PackageReference Include="Microsoft.Extensions.DependencyInjection" Version="10.0.0" />
    <PackageReference Include="Microsoft.Xaml.Behaviors.Wpf" Version="1.1.135" />
<<<<<<< HEAD
    <PackageReference Include="ScottPlot" Version="5.0.55" />
    <PackageReference Include="ScottPlot.WPF" Version="5.0.55" />
    <PackageReference Include="Serilog" Version="4.2.0" />
    <PackageReference Include="Serilog.Extensions.Logging" Version="9.0.0" />
=======
    <PackageReference Include="ScottPlot" Version="4.1.74" />
    <PackageReference Include="ScottPlot.WPF" Version="4.1.74" />
    <PackageReference Include="Serilog" Version="4.3.0" />
    <PackageReference Include="Serilog.Extensions.Logging" Version="10.0.0" />
>>>>>>> 3244c7d9
    <PackageReference Include="Serilog.Sinks.Debug" Version="3.0.0" />
    <PackageReference Include="Serilog.Sinks.File" Version="7.0.0" />
    <PackageReference Include="Serilog.Sinks.TextWriter" Version="3.0.0" />
  </ItemGroup>

  <ItemGroup>
    <ProjectReference Include="..\..\src\GcLib.csproj" />
  </ItemGroup>

  <ItemGroup>
    <Resource Include="Resources\Images\logo_296x296.png" />
  </ItemGroup>

  <ItemGroup>
    <SplashScreen Include="Resources\Images\Splash.png" />
  </ItemGroup>

  <ItemGroup>
    <Compile Update="Properties\Settings.Designer.cs">
      <DesignTimeSharedInput>True</DesignTimeSharedInput>
      <AutoGen>True</AutoGen>
      <DependentUpon>Settings.settings</DependentUpon>
    </Compile>
    <Compile Update="Views\OptionsHistogramView.xaml.cs">
      <SubType>Code</SubType>
    </Compile>
    <Compile Update="Views\FileOptionsView - Copy.xaml.cs">
      <SubType>Code</SubType>
      <DependentUpon>FileOptionsView.xaml.cs</DependentUpon>
    </Compile>
  </ItemGroup>

  <ItemGroup>
    <None Update="Properties\Settings.settings">
      <Generator>SettingsSingleFileGenerator</Generator>
      <LastGenOutput>Settings.Designer.cs</LastGenOutput>
    </None>
    <None Update="Resources\XMLSchemas\SystemConfigurationXMLSchema.xsd">
      <CopyToOutputDirectory>Always</CopyToOutputDirectory>
    </None>
  </ItemGroup>

  <ItemGroup>
    <Page Update="Views\OptionsHistogramView.xaml">
      <XamlRuntime>$(DefaultXamlRuntime)</XamlRuntime>
      <SubType>Designer</SubType>
    </Page>
  </ItemGroup>

    <Target Name="RemoveDuplicateAnalyzers" BeforeTargets="CoreCompile">
		<RemoveDuplicates Inputs="@(Analyzer)">
			<Output TaskParameter="Filtered" ItemName="FilteredAnalyzer" />
		</RemoveDuplicates>
		<ItemGroup>
			<Analyzer Remove="@(Analyzer)" />
			<Analyzer Include="@(FilteredAnalyzer)" />
		</ItemGroup>	
	</Target>

</Project><|MERGE_RESOLUTION|>--- conflicted
+++ resolved
@@ -43,17 +43,10 @@
     <PackageReference Include="MahApps.Metro.IconPacks" Version="6.2.1" />
     <PackageReference Include="Microsoft.Extensions.DependencyInjection" Version="10.0.0" />
     <PackageReference Include="Microsoft.Xaml.Behaviors.Wpf" Version="1.1.135" />
-<<<<<<< HEAD
     <PackageReference Include="ScottPlot" Version="5.0.55" />
     <PackageReference Include="ScottPlot.WPF" Version="5.0.55" />
-    <PackageReference Include="Serilog" Version="4.2.0" />
-    <PackageReference Include="Serilog.Extensions.Logging" Version="9.0.0" />
-=======
-    <PackageReference Include="ScottPlot" Version="4.1.74" />
-    <PackageReference Include="ScottPlot.WPF" Version="4.1.74" />
     <PackageReference Include="Serilog" Version="4.3.0" />
     <PackageReference Include="Serilog.Extensions.Logging" Version="10.0.0" />
->>>>>>> 3244c7d9
     <PackageReference Include="Serilog.Sinks.Debug" Version="3.0.0" />
     <PackageReference Include="Serilog.Sinks.File" Version="7.0.0" />
     <PackageReference Include="Serilog.Sinks.TextWriter" Version="3.0.0" />
